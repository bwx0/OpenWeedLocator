--- conflicted
+++ resolved
@@ -2,11 +2,7 @@
 <img src="https://user-images.githubusercontent.com/51358498/152991504-005a1daa-2900-4f48-8bec-d163d6336ed2.png" width="400">
 </p>
 
-<<<<<<< HEAD
 Welcome to the OpenWeedLocator (OWL) project, an opensource hardware and software weed detector that uses entirely off-the-shelf componentry, very simple green-detection algorithms (with capacity to upgrade to in-crop detection) and 3D printable parts. OWL integrates weed detection on a Raspberry Pi with a relay control board in a custom designed case so you can attach any 12V solenoid, relay, lightbulb or device for low-cost, simple and open-source site-specific weed control. Projects to date have seen OWL mounted on robots, vehicles and bicycles for spot spraying. For the latest ideas and news, check out the [Discussion](https://github.com/geezacoleman/OpenWeedLocator/discussions) tab.
-=======
-### NOTICE: Picamera2 Branch
-Raspberry Pi has recently announced that they would be moving away from the current picamera software, towards the open-source and active [libcamera-based picamera2](https://www.raspberrypi.com/documentation/accessories/camera.html). The picamera2 library is now in [beta](https://github.com/raspberrypi/picamera2). We will be transitioning the OpenWeedLocator to picamera2, given it has much simpler integration of a wider array of cameras. Once we are confident picamera2 has been integrated successfully, we will merge this branch.
 
 # Welcome to OpenWeedLocator (OWL)
 Welcome to the OpenWeedLocator (OWL) project, an opensource hardware and software green-on-brown weed detector that uses entirely off-the-shelf componentry, very simple green-detection algorithms and entirely 3D printable parts. OWL integrates weed detection on a Raspberry Pi with a relay control board in a custom designed case so you can attach any 12V solenoid, relay, lightbulb or device for low-cost, simple and opensource site-specific weed control. Projects to date have seen OWL mounted on robots and vehicles for spot spraying! 
@@ -14,7 +10,6 @@
 On the weed detection front, a range of algorithms have been provided, each with advantages and disadvantages for your use case. They include ExG (excess green 2g - r - b, developed by Woebbecke et al. 1995), a hue, saturation and value (HSV) threshold and a combined ExG + HSV algorithm. These algorithms have all been tested in a wide range of conditions. The article has now been published in [Scientific Reports (open access)](https://www.nature.com/articles/s41598-021-03858-9).
 
 Repository DOI: [![DOI](https://zenodo.org/badge/399194159.svg)](https://zenodo.org/badge/latestdoi/399194159)
->>>>>>> 92af60e8
 
 Internal electronics       |  Fitted module - vehicle | Fitted module - robot 
 :-------------------------:|:-------------------------: |:-------------------------:
@@ -29,8 +24,11 @@
 
 Repository DOI: [![DOI](https://zenodo.org/badge/399194159.svg)](https://zenodo.org/badge/latestdoi/399194159)
 
-### Raspian Operating System Support 
-**Important**: The current software only functions correctly on Raspian Buster (with picamera support). We are working on updating the image to function correctly with Raspian Bookworm for Raspberry Pi 5 and Picamera2 support. This is expected to be released in February 2024. In the meantime, we recommend downloading the existing image and updating it with `update_owl.sh`.
+### NOTICE: Raspian Operating System Support 
+**Important**: The current software only functions correctly on Raspian Buster (with picamera support). We are working on updating the image to function correctly with Raspian Bookworm for Raspberry Pi 5 and Picamera2 support. This is expected to be released in May 2024. In the meantime, we recommend downloading the existing image and updating it with `update_owl.sh`.
+
+### NOTICE: Picamera2
+Raspberry Pi has announced that they would be moving away from the current picamera software, towards the open-source and active [libcamera-based picamera2](https://www.raspberrypi.com/documentation/accessories/camera.html). The picamera2 library is now in [beta](https://github.com/raspberrypi/picamera2). We will be transitioning the OpenWeedLocator to picamera2, given it has much simpler integration of a wider array of cameras.
 
 # Overview
 * [OWL Use Cases](#owl-use-cases)
